"""Sets up the utopya package, test dependencies, and command line scripts"""

from setuptools import setup, find_packages

# Dependency lists
INSTALL_DEPS = ['numpy>=1.13',
                'matplotlib>=2.2.3',
                'coloredlogs>=10.0',
                'ruamel.yaml',
                # only required for testing
                'pytest>=3.4.0',
                'pytest-cov>=2.5.1',
                # From private repositories:
                # NOTE Versions need also be set in python/CMakeLists.txt
                'paramspace>=2.1.0',
<<<<<<< HEAD
                'dantro>=0.6.0rc0'  # FIXME use released version
=======
                'dantro>=0.6.0'
>>>>>>> 8185d33c
                ]

setup(name='utopya',
      #
      # Package information
      version='0.2.0',
      # NOTE This needs to correspond to utopya.__init__.__version__
      description='The Utopia frontend package.',
      url='https://ts-gitlab.iup.uni-heidelberg.de/utopia/utopia',
      classifiers=[
          'Programming Language :: Python :: 3.6',
          'Topic :: Utilities'
      ],
      #
      # Package content and dependencies
      packages=find_packages(exclude=["*.test", "*.test.*", "test.*", "test"]),
      package_data=dict(utopya=["cfg/*.yml"]),
      install_requires=INSTALL_DEPS,
      test_suite='py.test',
      #
      # Command line scripts, installed into the virtual environment
      scripts=['bin/utopia']
      )<|MERGE_RESOLUTION|>--- conflicted
+++ resolved
@@ -13,11 +13,7 @@
                 # From private repositories:
                 # NOTE Versions need also be set in python/CMakeLists.txt
                 'paramspace>=2.1.0',
-<<<<<<< HEAD
-                'dantro>=0.6.0rc0'  # FIXME use released version
-=======
                 'dantro>=0.6.0'
->>>>>>> 8185d33c
                 ]
 
 setup(name='utopya',
