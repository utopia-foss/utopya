# A test configuration that runs a parameter sweep over the seed
---
<<<<<<< HEAD
parameter_space:
  dummy:
    seed: !sweep  # FIXME this should be on the top level
      default: 1337
      values: [23, 42, 665, 667]

=======
parameter_space: !pspace
>>>>>>> c5072e8a
  num_steps: 5
  seed: !sweep
    default: 1337
    values: [23, 42, 665, 667]
    
  dummy: !model
    model_name: dummy  <|MERGE_RESOLUTION|>--- conflicted
+++ resolved
@@ -1,15 +1,11 @@
 # A test configuration that runs a parameter sweep over the seed
 ---
-<<<<<<< HEAD
 parameter_space:
   dummy:
     seed: !sweep  # FIXME this should be on the top level
       default: 1337
       values: [23, 42, 665, 667]
 
-=======
-parameter_space: !pspace
->>>>>>> c5072e8a
   num_steps: 5
   seed: !sweep
     default: 1337
