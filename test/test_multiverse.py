
import os
import shutil
import logging
import time
import math

import pytest

from utopya import Multiverse

log = logging.getLogger(__name__)

# Fixtures ----------------------------------------------------------------
@pytest.fixture
def mv_config():
    return dict(paths=dict(out_dir='~/utopia_output', model_name='', model_note=''))

# Tests --------------------------------------------------------------------
@pytest.mark.skip("Not far enough to initialise this.")
def test_init():
<<<<<<< HEAD
    """Tests the initialization of the Multiverse."""
    Multiverse()  # fails, if neither default nor metaconfig are present
    Multiverse(metaconfig="metaconfig.yml")
    Multiverse(metaconfig="metaconfig.yml", userconfig="userconfig.yml")

    # Testing errors
    with pytest.raises(FileNotFoundError):
        Multiverse(metaconfig="not_existing_metaconfig.yml")

    with pytest.raises(FileNotFoundError):
        Multiverse(userconfig="not_existing_userconfig.yml")
=======
    """Tests the initialsation of the Multiverse."""
    # FIXME
    Multiverse()

@pytest.mark.skip("To be re-implemented when the Multiverse is further developed.")
def test_create_sim_dir(tmpdir, mv_config):
    """Tests the folder creation in the initialsation of the Multiverse."""
    # has to be adapted if user specific path
    # read path names from meta_cfg.yaml

    # adapt cfg to special needs
    mv_config['paths']['out_dir'] = tmpdir.dirpath()
    mv_config['paths']['model_name'] = "test_outer_folder_structure"

    # Init Multiverse
    Multiverse(mv_config)
    # Reconstruct path from settings for testing
    path_base = os.path.expanduser(mv_config['paths']['out_dir'])
    path_base = os.path.join(path_base, mv_config['paths']['model_name'])
    # get all folders in the output dir
    all_stuff = os.listdir(path_base)
    # take the latest one
    latest = all_stuff[-1]
    # Check if the folders are present
    assert os.path.isdir(os.path.join(path_base, latest)) is True
    folder_list = ["config", "eval", "universes"]  # may need to adapt
    for folder in folder_list:
        assert os.path.isdir(os.path.join(path_base, latest, folder)) is True

@pytest.mark.skip("To be re-implemented when the Multiverse is further developed.")
def test_detect_doubled_folders(tmpdir, mv_config):
    # adapt cfg to special needs
    mv_config['paths']['out_dir'] = tmpdir.dirpath()
    mv_config['paths']['model_name'] = "test_universes_doubling"
    # create two Multiverses after another (within one second) 
    # expect error due to existing folders
    Multiverse(mv_config)
    with pytest.raises(FileExistsError):
        Multiverse(mv_config)

@pytest.mark.skip("To be re-implemented when the Multiverse is further developed.")
def test_create_uni_dir(tmpdir, mv_config, maximum=10):
    # adapt cfg to special needs
    mv_config['paths']['out_dir'] = tmpdir.dirpath()
    mv_config['paths']['model_name'] = "test_universes_folder_structure"

    # Init Multiverse
    instance = Multiverse(mv_config)
    # Create the universe directories
    for i in range(0, maximum):
        instance._create_uni_dir(i, maximum)
    # get the path of the universes folder
    path = instance.dirs['universes']
    # calculate the number of needed filling zeros dependend on the maximum number of different calulations
    number_filling_zeros = math.ceil(math.log(maximum+1, 10))
    # check if the calculation was fine (not too many leading zeros), by checking if the last one has no leading zeros
    path_uni_last = os.path.join(path, "uni"+str(maximum-1).zfill(number_filling_zeros))
    assert path_uni_last[4] != '0'
    # check if all universe directories are created
    for i in range(0, maximum):
        path_uni = os.path.join(path, "uni"+str(i).zfill(number_filling_zeros))
        assert os.path.isdir(path_uni) is True
>>>>>>> 6983157c
<|MERGE_RESOLUTION|>--- conflicted
+++ resolved
@@ -19,7 +19,6 @@
 # Tests --------------------------------------------------------------------
 @pytest.mark.skip("Not far enough to initialise this.")
 def test_init():
-<<<<<<< HEAD
     """Tests the initialization of the Multiverse."""
     Multiverse()  # fails, if neither default nor metaconfig are present
     Multiverse(metaconfig="metaconfig.yml")
@@ -31,10 +30,6 @@
 
     with pytest.raises(FileNotFoundError):
         Multiverse(userconfig="not_existing_userconfig.yml")
-=======
-    """Tests the initialsation of the Multiverse."""
-    # FIXME
-    Multiverse()
 
 @pytest.mark.skip("To be re-implemented when the Multiverse is further developed.")
 def test_create_sim_dir(tmpdir, mv_config):
@@ -93,5 +88,4 @@
     # check if all universe directories are created
     for i in range(0, maximum):
         path_uni = os.path.join(path, "uni"+str(i).zfill(number_filling_zeros))
-        assert os.path.isdir(path_uni) is True
->>>>>>> 6983157c
+        assert os.path.isdir(path_uni) is True